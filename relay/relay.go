package relay

import (
	"fmt"
	"log"
	"sync"
)

type Service struct {
	relays map[string]Relay
}

func New(config Config) (*Service, error) {
	s := new(Service)
	s.relays = make(map[string]Relay)

	for _, cfg := range config.HTTPRelays {
		h, err := NewHTTP(cfg)
		if err != nil {
			return nil, err
		}
		if s.relays[h.Name()] != nil {
			return nil, fmt.Errorf("duplicate relay: %q", h.Name())
		}
		s.relays[h.Name()] = h
	}

	/*for _, cfg := range config.UDPRelays {
		u, err := NewUDP(cfg)
		if err != nil {
			return nil, err
		}
		if s.relays[u.Name()] != nil {
			return nil, fmt.Errorf("duplicate relay: %q", u.Name())
		}
		s.relays[u.Name()] = u
	}

	for _, cfg := range config.BeringeiRelays {
		b, err := NewBeringei(cfg)
		if err != nil {
			return nil, err
		}
		if s.relays[b.Name()] != nil {
			return nil, fmt.Errorf("duplicate relay: %q", b.Name())
		}
		s.relays[b.Name()] = b
	}

	for _, cfg := range config.GraphiteRelays {
		g, err := NewGraphiteRelay(cfg)
		if err != nil {
			return nil, err
		}
		if s.relays[g.Name()] != nil {
			return nil, fmt.Errorf("duplicate relay: %q", g.Name())
		}
		s.relays[g.Name()] = g

<<<<<<< HEAD
	}

	for _, cfg := range config.FdbRelays {
		f, err := NewFdbRelay(cfg)
		if err != nil {
			return nil, err
		}
		if s.relays[f.Name()] != nil {
			return nil, fmt.Errorf("duplicate relay: %q", f.Name())
		}
		s.relays[f.Name()] = f

	}
=======
	}*/
>>>>>>> 71f9677e
	return s, nil
}

func (s *Service) Run() {
	var wg sync.WaitGroup
	wg.Add(len(s.relays))

	for k := range s.relays {
		relay := s.relays[k]
		go func() {
			defer wg.Done()

			if err := relay.Run(); err != nil {
				log.Printf("Error running relay %q: %v", relay.Name(), err)
			}
		}()
	}

	wg.Wait()
}

func (s *Service) Stop() {
	for _, v := range s.relays {
		v.Stop()
	}
}

type Relay interface {
	Name() string
	Run() error
	Stop() error
}<|MERGE_RESOLUTION|>--- conflicted
+++ resolved
@@ -57,7 +57,6 @@
 		}
 		s.relays[g.Name()] = g
 
-<<<<<<< HEAD
 	}
 
 	for _, cfg := range config.FdbRelays {
@@ -70,10 +69,7 @@
 		}
 		s.relays[f.Name()] = f
 
-	}
-=======
 	}*/
->>>>>>> 71f9677e
 	return s, nil
 }
 
