--- conflicted
+++ resolved
@@ -58,7 +58,6 @@
 		s.relays[g.Name()] = g
 
 	}
-<<<<<<< HEAD
 
 	for _, cfg := range config.FdbRelays {
 		f, err := NewFdbRelay(cfg)
@@ -71,8 +70,6 @@
 		s.relays[f.Name()] = f
 
 	}*/
-=======
->>>>>>> 8a7b0341
 	return s, nil
 }
 
